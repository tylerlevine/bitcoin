<?xml version="1.0" encoding="utf-8"?>
<!DOCTYPE TS>
<TS version="2.0" language="et">
<defaultcodec>UTF-8</defaultcodec>
<context>
    <name>AboutDialog</name>
    <message>
        <location filename="../forms/aboutdialog.ui" line="14"/>
        <source>About Bitcoin</source>
        <translation type="unfinished"></translation>
    </message>
    <message>
        <location filename="../forms/aboutdialog.ui" line="53"/>
        <source>&lt;b&gt;Bitcoin&lt;/b&gt; version</source>
        <translation type="unfinished"></translation>
    </message>
    <message>
        <location filename="../forms/aboutdialog.ui" line="91"/>
        <source>Copyright © 2009-2012 Bitcoin Developers

This is experimental software.

Distributed under the MIT/X11 software license, see the accompanying file license.txt or http://www.opensource.org/licenses/mit-license.php.

This product includes software developed by the OpenSSL Project for use in the OpenSSL Toolkit (http://www.openssl.org/) and cryptographic software written by Eric Young (eay@cryptsoft.com) and UPnP software written by Thomas Bernard.</source>
        <translation type="unfinished"></translation>
    </message>
</context>
<context>
    <name>AddressBookPage</name>
    <message>
        <location filename="../forms/addressbookpage.ui" line="14"/>
        <source>Address Book</source>
        <translation>Aadressiraamat</translation>
    </message>
    <message>
        <location filename="../forms/addressbookpage.ui" line="20"/>
        <source>These are your Bitcoin addresses for receiving payments.  You may want to give a different one to each sender so you can keep track of who is paying you.</source>
        <translation type="unfinished"></translation>
    </message>
    <message>
        <location filename="../forms/addressbookpage.ui" line="33"/>
        <source>Double-click to edit address or label</source>
        <translation type="unfinished"></translation>
    </message>
    <message>
        <location filename="../forms/addressbookpage.ui" line="57"/>
        <source>Create a new address</source>
        <translation>Loo uus aadress</translation>
    </message>
    <message>
        <location filename="../forms/addressbookpage.ui" line="60"/>
        <source>&amp;New Address...</source>
        <translation>&amp;Uus aadress...</translation>
    </message>
    <message>
        <location filename="../forms/addressbookpage.ui" line="71"/>
        <source>Copy the currently selected address to the system clipboard</source>
        <translation type="unfinished"></translation>
    </message>
    <message>
        <location filename="../forms/addressbookpage.ui" line="74"/>
        <source>&amp;Copy to Clipboard</source>
        <translation>Kopeeri lõikelauale</translation>
    </message>
    <message>
        <location filename="../forms/addressbookpage.ui" line="85"/>
        <source>Show &amp;QR Code</source>
        <translation type="unfinished"></translation>
    </message>
    <message>
        <location filename="../forms/addressbookpage.ui" line="96"/>
        <source>Sign a message to prove you own this address</source>
        <translation type="unfinished"></translation>
    </message>
    <message>
        <location filename="../forms/addressbookpage.ui" line="99"/>
        <source>Sign &amp;Message</source>
        <translation type="unfinished"></translation>
    </message>
    <message>
        <location filename="../forms/addressbookpage.ui" line="110"/>
        <source>Delete the currently selected address from the list. Only sending addresses can be deleted.</source>
        <translation type="unfinished"></translation>
    </message>
    <message>
        <location filename="../forms/addressbookpage.ui" line="113"/>
        <source>&amp;Delete</source>
        <translation>&amp;Kustuta</translation>
    </message>
    <message>
        <location filename="../addressbookpage.cpp" line="65"/>
        <source>Copy address</source>
        <translation type="unfinished"></translation>
    </message>
    <message>
        <location filename="../addressbookpage.cpp" line="66"/>
        <source>Copy label</source>
        <translation type="unfinished"></translation>
    </message>
    <message>
        <location filename="../addressbookpage.cpp" line="67"/>
        <source>Edit</source>
        <translation type="unfinished">Muuda</translation>
    </message>
    <message>
        <location filename="../addressbookpage.cpp" line="68"/>
        <source>Delete</source>
        <translation>Kustuta</translation>
    </message>
    <message>
        <location filename="../addressbookpage.cpp" line="285"/>
        <source>Export Address Book Data</source>
        <translation type="unfinished"></translation>
    </message>
    <message>
        <location filename="../addressbookpage.cpp" line="286"/>
        <source>Comma separated file (*.csv)</source>
        <translation type="unfinished"></translation>
    </message>
    <message>
        <location filename="../addressbookpage.cpp" line="299"/>
        <source>Error exporting</source>
        <translation>Viga eksportimisel</translation>
    </message>
    <message>
        <location filename="../addressbookpage.cpp" line="299"/>
        <source>Could not write to file %1.</source>
        <translation type="unfinished"></translation>
    </message>
</context>
<context>
    <name>AddressTableModel</name>
    <message>
        <location filename="../addresstablemodel.cpp" line="78"/>
        <source>Label</source>
        <translation>Silt</translation>
    </message>
    <message>
        <location filename="../addresstablemodel.cpp" line="78"/>
        <source>Address</source>
        <translation>Aadress</translation>
    </message>
    <message>
        <location filename="../addresstablemodel.cpp" line="114"/>
        <source>(no label)</source>
        <translation>(silti pole)</translation>
    </message>
</context>
<context>
    <name>AskPassphraseDialog</name>
    <message>
        <location filename="../forms/askpassphrasedialog.ui" line="26"/>
        <source>Dialog</source>
        <translation>Dialoog</translation>
    </message>
    <message>
        <location filename="../forms/askpassphrasedialog.ui" line="47"/>
        <source>Enter passphrase</source>
        <translation type="unfinished"></translation>
    </message>
    <message>
        <location filename="../forms/askpassphrasedialog.ui" line="61"/>
        <source>New passphrase</source>
        <translation type="unfinished"></translation>
    </message>
    <message>
        <location filename="../forms/askpassphrasedialog.ui" line="75"/>
        <source>Repeat new passphrase</source>
        <translation type="unfinished"></translation>
    </message>
    <message>
        <location filename="../forms/askpassphrasedialog.ui" line="94"/>
        <source>TextLabel</source>
        <translation type="unfinished"></translation>
    </message>
    <message>
        <location filename="../askpassphrasedialog.cpp" line="34"/>
        <source>Enter the new passphrase to the wallet.&lt;br/&gt;Please use a passphrase of &lt;b&gt;10 or more random characters&lt;/b&gt;, or &lt;b&gt;eight or more words&lt;/b&gt;.</source>
        <translation type="unfinished"></translation>
    </message>
    <message>
        <location filename="../askpassphrasedialog.cpp" line="35"/>
        <source>Encrypt wallet</source>
        <translation type="unfinished"></translation>
    </message>
    <message>
        <location filename="../askpassphrasedialog.cpp" line="38"/>
        <source>This operation needs your wallet passphrase to unlock the wallet.</source>
        <translation type="unfinished"></translation>
    </message>
    <message>
        <location filename="../askpassphrasedialog.cpp" line="43"/>
        <source>Unlock wallet</source>
        <translation type="unfinished"></translation>
    </message>
    <message>
        <location filename="../askpassphrasedialog.cpp" line="46"/>
        <source>This operation needs your wallet passphrase to decrypt the wallet.</source>
        <translation type="unfinished"></translation>
    </message>
    <message>
        <location filename="../askpassphrasedialog.cpp" line="51"/>
        <source>Decrypt wallet</source>
        <translation type="unfinished"></translation>
    </message>
    <message>
        <location filename="../askpassphrasedialog.cpp" line="54"/>
        <source>Change passphrase</source>
        <translation type="unfinished"></translation>
    </message>
    <message>
        <location filename="../askpassphrasedialog.cpp" line="55"/>
        <source>Enter the old and new passphrase to the wallet.</source>
        <translation type="unfinished"></translation>
    </message>
    <message>
        <location filename="../askpassphrasedialog.cpp" line="101"/>
        <source>Confirm wallet encryption</source>
        <translation type="unfinished"></translation>
    </message>
    <message>
        <location filename="../askpassphrasedialog.cpp" line="102"/>
        <source>WARNING: If you encrypt your wallet and lose your passphrase, you will &lt;b&gt;LOSE ALL OF YOUR BITCOINS&lt;/b&gt;!
Are you sure you wish to encrypt your wallet?</source>
        <translation type="unfinished"></translation>
    </message>
    <message>
        <location filename="../askpassphrasedialog.cpp" line="111"/>
        <location filename="../askpassphrasedialog.cpp" line="169"/>
        <source>Wallet encrypted</source>
        <translation type="unfinished"></translation>
    </message>
    <message>
        <location filename="../askpassphrasedialog.cpp" line="113"/>
        <source>Bitcoin will close now to finish the encryption process. Remember that encrypting your wallet cannot fully protect your bitcoins from being stolen by malware infecting your computer.</source>
        <translation type="unfinished"></translation>
    </message>
    <message>
        <location filename="../askpassphrasedialog.cpp" line="117"/>
        <source>IMPORTANT: Any previous backups you have made of your wallet file should be replaced with the newly generated, encrypted wallet file. For security reasons, previous backups of the unencrypted wallet file will become useless as soon as you start using the new, encrypted wallet.</source>
        <translation type="unfinished"></translation>
    </message>
    <message>
        <location filename="../askpassphrasedialog.cpp" line="126"/>
        <location filename="../askpassphrasedialog.cpp" line="133"/>
        <location filename="../askpassphrasedialog.cpp" line="175"/>
        <location filename="../askpassphrasedialog.cpp" line="181"/>
        <source>Wallet encryption failed</source>
        <translation type="unfinished"></translation>
    </message>
    <message>
        <location filename="../askpassphrasedialog.cpp" line="127"/>
        <source>Wallet encryption failed due to an internal error. Your wallet was not encrypted.</source>
        <translation type="unfinished"></translation>
    </message>
    <message>
        <location filename="../askpassphrasedialog.cpp" line="134"/>
        <location filename="../askpassphrasedialog.cpp" line="182"/>
        <source>The supplied passphrases do not match.</source>
        <translation type="unfinished"></translation>
    </message>
    <message>
        <location filename="../askpassphrasedialog.cpp" line="145"/>
        <source>Wallet unlock failed</source>
        <translation type="unfinished"></translation>
    </message>
    <message>
        <location filename="../askpassphrasedialog.cpp" line="146"/>
        <location filename="../askpassphrasedialog.cpp" line="157"/>
        <location filename="../askpassphrasedialog.cpp" line="176"/>
        <source>The passphrase entered for the wallet decryption was incorrect.</source>
        <translation type="unfinished"></translation>
    </message>
    <message>
        <location filename="../askpassphrasedialog.cpp" line="156"/>
        <source>Wallet decryption failed</source>
        <translation type="unfinished"></translation>
    </message>
    <message>
        <location filename="../askpassphrasedialog.cpp" line="170"/>
        <source>Wallet passphrase was successfully changed.</source>
        <translation type="unfinished"></translation>
    </message>
    <message>
        <location filename="../askpassphrasedialog.cpp" line="217"/>
        <location filename="../askpassphrasedialog.cpp" line="241"/>
        <source>Warning: The Caps Lock key is on.</source>
        <translation type="unfinished"></translation>
    </message>
</context>
<context>
    <name>BitcoinGUI</name>
    <message>
        <location filename="../bitcoingui.cpp" line="71"/>
        <source>Bitcoin Wallet</source>
        <translation type="unfinished"></translation>
    </message>
    <message>
        <location filename="../bitcoingui.cpp" line="185"/>
        <source>&amp;Overview</source>
        <translation>&amp;Ülevaade</translation>
    </message>
    <message>
        <location filename="../bitcoingui.cpp" line="186"/>
        <source>Show general overview of wallet</source>
        <translation type="unfinished"></translation>
    </message>
    <message>
        <location filename="../bitcoingui.cpp" line="191"/>
        <source>&amp;Transactions</source>
        <translation>&amp;Tehingud</translation>
    </message>
    <message>
        <location filename="../bitcoingui.cpp" line="192"/>
        <source>Browse transaction history</source>
        <translation>Sirvi tehingute ajalugu</translation>
    </message>
    <message>
        <location filename="../bitcoingui.cpp" line="197"/>
        <source>&amp;Address Book</source>
        <translation>&amp;Aadressiraamat</translation>
    </message>
    <message>
        <location filename="../bitcoingui.cpp" line="198"/>
        <source>Edit the list of stored addresses and labels</source>
        <translation type="unfinished"></translation>
    </message>
    <message>
        <location filename="../bitcoingui.cpp" line="203"/>
        <source>&amp;Receive coins</source>
        <translation type="unfinished"></translation>
    </message>
    <message>
        <location filename="../bitcoingui.cpp" line="204"/>
        <source>Show the list of addresses for receiving payments</source>
        <translation type="unfinished"></translation>
    </message>
    <message>
        <location filename="../bitcoingui.cpp" line="209"/>
        <source>&amp;Send coins</source>
        <translation type="unfinished"></translation>
    </message>
    <message>
        <location filename="../bitcoingui.cpp" line="210"/>
        <source>Send coins to a bitcoin address</source>
        <translation type="unfinished"></translation>
    </message>
    <message>
        <location filename="../bitcoingui.cpp" line="215"/>
        <source>Sign &amp;message</source>
        <translation type="unfinished"></translation>
    </message>
    <message>
        <location filename="../bitcoingui.cpp" line="216"/>
        <source>Prove you control an address</source>
        <translation type="unfinished"></translation>
    </message>
    <message>
        <location filename="../bitcoingui.cpp" line="235"/>
        <source>E&amp;xit</source>
        <translation type="unfinished"></translation>
    </message>
    <message>
        <location filename="../bitcoingui.cpp" line="236"/>
        <source>Quit application</source>
        <translation type="unfinished"></translation>
    </message>
    <message>
        <location filename="../bitcoingui.cpp" line="239"/>
        <source>&amp;About %1</source>
        <translation type="unfinished"></translation>
    </message>
    <message>
        <location filename="../bitcoingui.cpp" line="240"/>
        <source>Show information about Bitcoin</source>
        <translation type="unfinished"></translation>
    </message>
    <message>
        <location filename="../bitcoingui.cpp" line="242"/>
        <source>About &amp;Qt</source>
        <translation type="unfinished"></translation>
    </message>
    <message>
        <location filename="../bitcoingui.cpp" line="243"/>
        <source>Show information about Qt</source>
        <translation type="unfinished"></translation>
    </message>
    <message>
        <location filename="../bitcoingui.cpp" line="245"/>
        <source>&amp;Options...</source>
        <translation>&amp;Valikud...</translation>
    </message>
    <message>
        <location filename="../bitcoingui.cpp" line="246"/>
        <source>Modify configuration options for bitcoin</source>
        <translation type="unfinished"></translation>
    </message>
    <message>
        <location filename="../bitcoingui.cpp" line="248"/>
        <source>Show/Hide &amp;Bitcoin</source>
        <translation type="unfinished"></translation>
    </message>
    <message>
        <location filename="../bitcoingui.cpp" line="249"/>
        <source>Show or hide the Bitcoin window</source>
        <translation type="unfinished"></translation>
    </message>
    <message>
        <location filename="../bitcoingui.cpp" line="250"/>
        <source>&amp;Export...</source>
        <translation>&amp;Ekspordi...</translation>
    </message>
    <message>
        <location filename="../bitcoingui.cpp" line="251"/>
        <source>Export the data in the current tab to a file</source>
        <translation type="unfinished"></translation>
    </message>
    <message>
        <location filename="../bitcoingui.cpp" line="252"/>
        <source>&amp;Encrypt Wallet</source>
        <translation type="unfinished"></translation>
    </message>
    <message>
        <location filename="../bitcoingui.cpp" line="253"/>
        <source>Encrypt or decrypt wallet</source>
        <translation type="unfinished"></translation>
    </message>
    <message>
        <location filename="../bitcoingui.cpp" line="255"/>
        <source>&amp;Backup Wallet</source>
        <translation type="unfinished"></translation>
    </message>
    <message>
        <location filename="../bitcoingui.cpp" line="256"/>
        <source>Backup wallet to another location</source>
        <translation type="unfinished"></translation>
    </message>
    <message>
        <location filename="../bitcoingui.cpp" line="257"/>
        <source>&amp;Change Passphrase</source>
        <translation type="unfinished"></translation>
    </message>
    <message>
        <location filename="../bitcoingui.cpp" line="258"/>
        <source>Change the passphrase used for wallet encryption</source>
        <translation type="unfinished"></translation>
    </message>
    <message>
        <location filename="../bitcoingui.cpp" line="281"/>
        <source>&amp;File</source>
        <translation>&amp;Fail</translation>
    </message>
    <message>
        <location filename="../bitcoingui.cpp" line="290"/>
        <source>&amp;Settings</source>
        <translation>&amp;Seaded</translation>
    </message>
    <message>
        <location filename="../bitcoingui.cpp" line="296"/>
        <source>&amp;Help</source>
        <translation>&amp;Abiinfo</translation>
    </message>
    <message>
        <location filename="../bitcoingui.cpp" line="303"/>
        <source>Tabs toolbar</source>
        <translation type="unfinished"></translation>
    </message>
    <message>
        <location filename="../bitcoingui.cpp" line="314"/>
        <source>Actions toolbar</source>
        <translation type="unfinished"></translation>
    </message>
    <message>
        <location filename="../bitcoingui.cpp" line="327"/>
        <source>[testnet]</source>
        <translation type="unfinished"></translation>
    </message>
    <message>
        <location filename="../bitcoingui.cpp" line="391"/>
        <source>Bitcoin client</source>
        <translation type="unfinished"></translation>
    </message>
    <message>
        <location filename="../bitcoingui.cpp" line="418"/>
        <source>bitcoin-qt</source>
        <translation type="unfinished"></translation>
    </message>
    <message numerus="yes">
        <location filename="../bitcoingui.cpp" line="482"/>
        <source>%n active connection(s) to Bitcoin network</source>
        <translation type="unfinished">
            <numerusform></numerusform>
            <numerusform></numerusform>
        </translation>
    </message>
    <message>
        <location filename="../bitcoingui.cpp" line="506"/>
        <source>Synchronizing with network...</source>
        <translation type="unfinished"></translation>
    </message>
    <message>
        <location filename="../bitcoingui.cpp" line="519"/>
        <source>Downloaded %1 of %2 blocks of transaction history (%3% done).</source>
        <translation type="unfinished"></translation>
    </message>
    <message>
        <location filename="../bitcoingui.cpp" line="531"/>
        <source>Downloaded %1 blocks of transaction history.</source>
        <translation type="unfinished"></translation>
    </message>
    <message numerus="yes">
        <location filename="../bitcoingui.cpp" line="546"/>
        <source>%n second(s) ago</source>
        <translation type="unfinished">
            <numerusform></numerusform>
            <numerusform></numerusform>
        </translation>
    </message>
    <message numerus="yes">
        <location filename="../bitcoingui.cpp" line="550"/>
        <source>%n minute(s) ago</source>
        <translation type="unfinished">
            <numerusform></numerusform>
            <numerusform></numerusform>
        </translation>
    </message>
    <message numerus="yes">
        <location filename="../bitcoingui.cpp" line="554"/>
        <source>%n hour(s) ago</source>
        <translation type="unfinished">
            <numerusform></numerusform>
            <numerusform></numerusform>
        </translation>
    </message>
    <message numerus="yes">
        <location filename="../bitcoingui.cpp" line="558"/>
        <source>%n day(s) ago</source>
        <translation type="unfinished">
            <numerusform></numerusform>
            <numerusform></numerusform>
        </translation>
    </message>
    <message>
        <location filename="../bitcoingui.cpp" line="564"/>
        <source>Up to date</source>
        <translation type="unfinished"></translation>
    </message>
    <message>
        <location filename="../bitcoingui.cpp" line="569"/>
        <source>Catching up...</source>
        <translation type="unfinished"></translation>
    </message>
    <message>
        <location filename="../bitcoingui.cpp" line="577"/>
        <source>Last received block was generated %1.</source>
        <translation type="unfinished"></translation>
    </message>
    <message>
        <location filename="../bitcoingui.cpp" line="633"/>
        <source>This transaction is over the size limit.  You can still send it for a fee of %1, which goes to the nodes that process your transaction and helps to support the network.  Do you want to pay the fee?</source>
        <translation type="unfinished"></translation>
    </message>
    <message>
        <location filename="../bitcoingui.cpp" line="638"/>
        <source>Sending...</source>
        <translation type="unfinished"></translation>
    </message>
    <message>
        <location filename="../bitcoingui.cpp" line="665"/>
        <source>Sent transaction</source>
        <translation type="unfinished"></translation>
    </message>
    <message>
        <location filename="../bitcoingui.cpp" line="666"/>
        <source>Incoming transaction</source>
        <translation type="unfinished"></translation>
    </message>
    <message>
        <location filename="../bitcoingui.cpp" line="667"/>
        <source>Date: %1
Amount: %2
Type: %3
Address: %4
</source>
        <translation type="unfinished"></translation>
    </message>
    <message>
        <location filename="../bitcoingui.cpp" line="792"/>
        <source>Wallet is &lt;b&gt;encrypted&lt;/b&gt; and currently &lt;b&gt;unlocked&lt;/b&gt;</source>
        <translation type="unfinished"></translation>
    </message>
    <message>
        <location filename="../bitcoingui.cpp" line="800"/>
        <source>Wallet is &lt;b&gt;encrypted&lt;/b&gt; and currently &lt;b&gt;locked&lt;/b&gt;</source>
        <translation type="unfinished"></translation>
    </message>
    <message>
        <location filename="../bitcoingui.cpp" line="823"/>
        <source>Backup Wallet</source>
        <translation type="unfinished"></translation>
    </message>
    <message>
        <location filename="../bitcoingui.cpp" line="823"/>
        <source>Wallet Data (*.dat)</source>
        <translation type="unfinished"></translation>
    </message>
    <message>
        <location filename="../bitcoingui.cpp" line="826"/>
        <source>Backup Failed</source>
        <translation type="unfinished"></translation>
    </message>
    <message>
        <location filename="../bitcoingui.cpp" line="826"/>
        <source>There was an error trying to save the wallet data to the new location.</source>
        <translation type="unfinished"></translation>
    </message>
    <message numerus="yes">
        <location filename="../bitcoingui.cpp" line="508"/>
        <source>~%n block(s) remaining</source>
        <translation type="unfinished">
            <numerusform></numerusform>
            <numerusform></numerusform>
        </translation>
    </message>
    <message>
        <location filename="../bitcoin.cpp" line="127"/>
        <source>A fatal error occurred. Bitcoin can no longer continue safely and will quit.</source>
        <translation type="unfinished"></translation>
    </message>
</context>
<context>
    <name>DisplayOptionsPage</name>
    <message>
        <location filename="../optionsdialog.cpp" line="273"/>
        <source>&amp;Unit to show amounts in: </source>
        <translation type="unfinished"></translation>
    </message>
    <message>
        <location filename="../optionsdialog.cpp" line="277"/>
        <source>Choose the default subdivision unit to show in the interface, and when sending coins</source>
        <translation type="unfinished"></translation>
    </message>
    <message>
        <location filename="../optionsdialog.cpp" line="284"/>
        <source>&amp;Display addresses in transaction list</source>
        <translation type="unfinished"></translation>
    </message>
    <message>
        <location filename="../optionsdialog.cpp" line="285"/>
        <source>Whether to show Bitcoin addresses in the transaction list</source>
        <translation type="unfinished"></translation>
    </message>
</context>
<context>
    <name>EditAddressDialog</name>
    <message>
        <location filename="../forms/editaddressdialog.ui" line="14"/>
        <source>Edit Address</source>
        <translation>Muuda aadressi</translation>
    </message>
    <message>
        <location filename="../forms/editaddressdialog.ui" line="25"/>
        <source>&amp;Label</source>
        <translation>Si&amp;lt</translation>
    </message>
    <message>
        <location filename="../forms/editaddressdialog.ui" line="35"/>
        <source>The label associated with this address book entry</source>
        <translation type="unfinished"></translation>
    </message>
    <message>
        <location filename="../forms/editaddressdialog.ui" line="42"/>
        <source>&amp;Address</source>
        <translation type="unfinished">&amp;Aadress</translation>
    </message>
    <message>
        <location filename="../forms/editaddressdialog.ui" line="52"/>
        <source>The address associated with this address book entry. This can only be modified for sending addresses.</source>
        <translation type="unfinished"></translation>
    </message>
    <message>
        <location filename="../editaddressdialog.cpp" line="20"/>
        <source>New receiving address</source>
        <translation type="unfinished"></translation>
    </message>
    <message>
        <location filename="../editaddressdialog.cpp" line="24"/>
        <source>New sending address</source>
        <translation type="unfinished"></translation>
    </message>
    <message>
        <location filename="../editaddressdialog.cpp" line="27"/>
        <source>Edit receiving address</source>
        <translation type="unfinished"></translation>
    </message>
    <message>
        <location filename="../editaddressdialog.cpp" line="31"/>
        <source>Edit sending address</source>
        <translation type="unfinished"></translation>
    </message>
    <message>
        <location filename="../editaddressdialog.cpp" line="91"/>
        <source>The entered address &quot;%1&quot; is already in the address book.</source>
        <translation type="unfinished"></translation>
    </message>
    <message>
        <location filename="../editaddressdialog.cpp" line="96"/>
        <source>The entered address &quot;%1&quot; is not a valid bitcoin address.</source>
        <translation type="unfinished"></translation>
    </message>
    <message>
        <location filename="../editaddressdialog.cpp" line="101"/>
        <source>Could not unlock wallet.</source>
        <translation type="unfinished"></translation>
    </message>
    <message>
        <location filename="../editaddressdialog.cpp" line="106"/>
        <source>New key generation failed.</source>
        <translation type="unfinished"></translation>
    </message>
</context>
<context>
    <name>MainOptionsPage</name>
    <message>
        <location filename="../optionsdialog.cpp" line="171"/>
        <source>&amp;Start Bitcoin on window system startup</source>
        <translation type="unfinished"></translation>
    </message>
    <message>
        <location filename="../optionsdialog.cpp" line="172"/>
        <source>Automatically start Bitcoin after the computer is turned on</source>
        <translation type="unfinished"></translation>
    </message>
    <message>
        <location filename="../optionsdialog.cpp" line="176"/>
        <source>&amp;Minimize to the tray instead of the taskbar</source>
        <translation type="unfinished"></translation>
    </message>
    <message>
        <location filename="../optionsdialog.cpp" line="177"/>
        <source>Show only a tray icon after minimizing the window</source>
        <translation type="unfinished"></translation>
    </message>
    <message>
        <location filename="../optionsdialog.cpp" line="180"/>
        <source>M&amp;inimize on close</source>
        <translation type="unfinished"></translation>
    </message>
    <message>
        <location filename="../optionsdialog.cpp" line="181"/>
        <source>Minimize instead of exit the application when the window is closed. When this option is enabled, the application will be closed only after selecting Quit in the menu.</source>
        <translation type="unfinished"></translation>
    </message>
    <message>
        <location filename="../optionsdialog.cpp" line="185"/>
        <source>Map port using &amp;UPnP</source>
        <translation type="unfinished"></translation>
    </message>
    <message>
        <location filename="../optionsdialog.cpp" line="186"/>
        <source>Automatically open the Bitcoin client port on the router. This only works when your router supports UPnP and it is enabled.</source>
        <translation type="unfinished"></translation>
    </message>
    <message>
        <location filename="../optionsdialog.cpp" line="189"/>
        <source>&amp;Connect through SOCKS4 proxy:</source>
        <translation type="unfinished"></translation>
    </message>
    <message>
        <location filename="../optionsdialog.cpp" line="190"/>
        <source>Connect to the Bitcoin network through a SOCKS4 proxy (e.g. when connecting through Tor)</source>
        <translation type="unfinished"></translation>
    </message>
    <message>
        <location filename="../optionsdialog.cpp" line="195"/>
        <source>Proxy &amp;IP: </source>
        <translation type="unfinished"></translation>
    </message>
    <message>
        <location filename="../optionsdialog.cpp" line="201"/>
        <source>IP address of the proxy (e.g. 127.0.0.1)</source>
        <translation type="unfinished"></translation>
    </message>
    <message>
        <location filename="../optionsdialog.cpp" line="204"/>
        <source>&amp;Port: </source>
        <translation type="unfinished"></translation>
    </message>
    <message>
        <location filename="../optionsdialog.cpp" line="210"/>
        <source>Port of the proxy (e.g. 1234)</source>
        <translation type="unfinished"></translation>
    </message>
    <message>
        <location filename="../optionsdialog.cpp" line="216"/>
        <source>Optional transaction fee per kB that helps make sure your transactions are processed quickly. Most transactions are 1 kB. Fee 0.01 recommended.</source>
        <translation type="unfinished"></translation>
    </message>
    <message>
        <location filename="../optionsdialog.cpp" line="222"/>
        <source>Pay transaction &amp;fee</source>
        <translation type="unfinished"></translation>
    </message>
    <message>
        <location filename="../optionsdialog.cpp" line="232"/>
        <source>Detach databases at shutdown</source>
        <translation type="unfinished"></translation>
    </message>
    <message>
        <location filename="../optionsdialog.cpp" line="233"/>
        <source>Detach block and address databases at shutdown. This means they can be moved to another data directory, but it slows down shutdown. The wallet is always detached.</source>
        <translation type="unfinished"></translation>
    </message>
</context>
<context>
    <name>MessagePage</name>
    <message>
        <location filename="../forms/messagepage.ui" line="14"/>
        <source>Message</source>
        <translation type="unfinished">Sõnum</translation>
    </message>
    <message>
        <location filename="../forms/messagepage.ui" line="20"/>
        <source>You can sign messages with your addresses to prove you own them. Be careful not to sign anything vague, as phishing attacks may try to trick you into signing your identity over to them. Only sign fully-detailed statements you agree to.</source>
        <translation type="unfinished"></translation>
    </message>
    <message>
        <location filename="../forms/messagepage.ui" line="38"/>
        <source>The address to sign the message with  (e.g. 1NS17iag9jJgTHD1VXjvLCEnZuQ3rJDE9L)</source>
        <translation type="unfinished"></translation>
    </message>
    <message>
        <location filename="../forms/messagepage.ui" line="48"/>
        <source>Choose adress from address book</source>
        <translation type="unfinished"></translation>
    </message>
    <message>
        <location filename="../forms/messagepage.ui" line="58"/>
        <source>Alt+A</source>
        <translation type="unfinished"></translation>
    </message>
    <message>
        <location filename="../forms/messagepage.ui" line="71"/>
        <source>Paste address from clipboard</source>
        <translation type="unfinished"></translation>
    </message>
    <message>
        <location filename="../forms/messagepage.ui" line="81"/>
        <source>Alt+P</source>
        <translation type="unfinished"></translation>
    </message>
    <message>
        <location filename="../forms/messagepage.ui" line="93"/>
        <source>Enter the message you want to sign here</source>
        <translation type="unfinished"></translation>
    </message>
    <message>
        <location filename="../forms/messagepage.ui" line="105"/>
        <source>Click &quot;Sign Message&quot; to get signature</source>
        <translation type="unfinished"></translation>
    </message>
    <message>
        <location filename="../forms/messagepage.ui" line="117"/>
        <source>Sign a message to prove you own this address</source>
        <translation type="unfinished"></translation>
    </message>
    <message>
        <location filename="../forms/messagepage.ui" line="120"/>
        <source>&amp;Sign Message</source>
        <translation type="unfinished"></translation>
    </message>
    <message>
        <location filename="../forms/messagepage.ui" line="131"/>
        <source>Copy the current signature to the system clipboard</source>
        <translation type="unfinished"></translation>
    </message>
    <message>
        <location filename="../forms/messagepage.ui" line="134"/>
        <source>&amp;Copy to Clipboard</source>
        <translation>Kopeeri lõikelauale</translation>
    </message>
    <message>
        <location filename="../messagepage.cpp" line="74"/>
        <location filename="../messagepage.cpp" line="89"/>
        <location filename="../messagepage.cpp" line="101"/>
        <source>Error signing</source>
        <translation type="unfinished"></translation>
    </message>
    <message>
        <location filename="../messagepage.cpp" line="74"/>
        <source>%1 is not a valid address.</source>
        <translation type="unfinished"></translation>
    </message>
    <message>
        <location filename="../messagepage.cpp" line="89"/>
        <source>Private key for %1 is not available.</source>
        <translation type="unfinished"></translation>
    </message>
    <message>
        <location filename="../messagepage.cpp" line="101"/>
        <source>Sign failed</source>
        <translation type="unfinished"></translation>
    </message>
</context>
<context>
    <name>OptionsDialog</name>
    <message>
        <location filename="../optionsdialog.cpp" line="80"/>
        <source>Main</source>
        <translation type="unfinished"></translation>
    </message>
    <message>
        <location filename="../optionsdialog.cpp" line="85"/>
        <source>Display</source>
        <translation type="unfinished"></translation>
    </message>
    <message>
        <location filename="../optionsdialog.cpp" line="105"/>
        <source>Options</source>
        <translation type="unfinished">Valikud</translation>
    </message>
</context>
<context>
    <name>OverviewPage</name>
    <message>
        <location filename="../forms/overviewpage.ui" line="14"/>
        <source>Form</source>
        <translation type="unfinished"></translation>
    </message>
    <message>
        <location filename="../forms/overviewpage.ui" line="40"/>
        <source>Balance:</source>
        <translation type="unfinished"></translation>
    </message>
    <message>
        <location filename="../forms/overviewpage.ui" line="54"/>
        <source>Number of transactions:</source>
        <translation type="unfinished"></translation>
    </message>
    <message>
        <location filename="../forms/overviewpage.ui" line="61"/>
        <source>0</source>
        <translation type="unfinished"></translation>
    </message>
    <message>
        <location filename="../forms/overviewpage.ui" line="68"/>
        <source>Unconfirmed:</source>
        <translation type="unfinished"></translation>
    </message>
    <message>
        <location filename="../forms/overviewpage.ui" line="88"/>
        <source>Wallet</source>
        <translation type="unfinished"></translation>
    </message>
    <message>
        <location filename="../forms/overviewpage.ui" line="124"/>
        <source>&lt;b&gt;Recent transactions&lt;/b&gt;</source>
        <translation type="unfinished"></translation>
    </message>
    <message>
        <location filename="../overviewpage.cpp" line="103"/>
        <source>Your current balance</source>
        <translation type="unfinished"></translation>
    </message>
    <message>
        <location filename="../overviewpage.cpp" line="108"/>
        <source>Total of transactions that have yet to be confirmed, and do not yet count toward the current balance</source>
        <translation type="unfinished"></translation>
    </message>
    <message>
        <location filename="../overviewpage.cpp" line="111"/>
        <source>Total number of transactions in wallet</source>
        <translation type="unfinished"></translation>
    </message>
</context>
<context>
    <name>QRCodeDialog</name>
    <message>
        <location filename="../forms/qrcodedialog.ui" line="14"/>
        <source>Dialog</source>
        <translation>Dialoog</translation>
    </message>
    <message>
        <location filename="../forms/qrcodedialog.ui" line="32"/>
        <source>QR Code</source>
        <translation type="unfinished"></translation>
    </message>
    <message>
        <location filename="../forms/qrcodedialog.ui" line="55"/>
        <source>Request Payment</source>
        <translation type="unfinished"></translation>
    </message>
    <message>
        <location filename="../forms/qrcodedialog.ui" line="70"/>
        <source>Amount:</source>
        <translation type="unfinished">Kogus:</translation>
    </message>
    <message>
        <location filename="../forms/qrcodedialog.ui" line="105"/>
        <source>BTC</source>
        <translation type="unfinished"></translation>
    </message>
    <message>
        <location filename="../forms/qrcodedialog.ui" line="121"/>
        <source>Label:</source>
        <translation type="unfinished">Silt:</translation>
    </message>
    <message>
        <location filename="../forms/qrcodedialog.ui" line="144"/>
        <source>Message:</source>
        <translation>Sõnum:</translation>
    </message>
    <message>
        <location filename="../forms/qrcodedialog.ui" line="186"/>
        <source>&amp;Save As...</source>
        <translation type="unfinished"></translation>
    </message>
    <message>
        <location filename="../qrcodedialog.cpp" line="46"/>
        <source>Error encoding URI into QR Code.</source>
        <translation type="unfinished"></translation>
    </message>
    <message>
        <location filename="../qrcodedialog.cpp" line="64"/>
        <source>Resulting URI too long, try to reduce the text for label / message.</source>
        <translation type="unfinished"></translation>
    </message>
    <message>
        <location filename="../qrcodedialog.cpp" line="121"/>
        <source>Save Image...</source>
        <translation type="unfinished"></translation>
    </message>
    <message>
        <location filename="../qrcodedialog.cpp" line="121"/>
        <source>PNG Images (*.png)</source>
        <translation type="unfinished"></translation>
    </message>
</context>
<context>
    <name>SendCoinsDialog</name>
    <message>
        <location filename="../forms/sendcoinsdialog.ui" line="14"/>
        <location filename="../sendcoinsdialog.cpp" line="123"/>
        <location filename="../sendcoinsdialog.cpp" line="128"/>
        <location filename="../sendcoinsdialog.cpp" line="133"/>
        <location filename="../sendcoinsdialog.cpp" line="138"/>
        <location filename="../sendcoinsdialog.cpp" line="144"/>
        <location filename="../sendcoinsdialog.cpp" line="149"/>
        <location filename="../sendcoinsdialog.cpp" line="154"/>
        <source>Send Coins</source>
        <translation type="unfinished"></translation>
    </message>
    <message>
        <location filename="../forms/sendcoinsdialog.ui" line="64"/>
        <source>Send to multiple recipients at once</source>
        <translation type="unfinished"></translation>
    </message>
    <message>
        <location filename="../forms/sendcoinsdialog.ui" line="67"/>
        <source>&amp;Add recipient...</source>
        <translation type="unfinished"></translation>
    </message>
    <message>
        <location filename="../forms/sendcoinsdialog.ui" line="84"/>
        <source>Remove all transaction fields</source>
        <translation type="unfinished"></translation>
    </message>
    <message>
        <location filename="../forms/sendcoinsdialog.ui" line="87"/>
        <source>Clear all</source>
        <translation type="unfinished"></translation>
    </message>
    <message>
        <location filename="../forms/sendcoinsdialog.ui" line="106"/>
        <source>Balance:</source>
        <translation type="unfinished"></translation>
    </message>
    <message>
        <location filename="../forms/sendcoinsdialog.ui" line="113"/>
        <source>123.456 BTC</source>
        <translation type="unfinished"></translation>
    </message>
    <message>
        <location filename="../forms/sendcoinsdialog.ui" line="144"/>
        <source>Confirm the send action</source>
        <translation type="unfinished"></translation>
    </message>
    <message>
        <location filename="../forms/sendcoinsdialog.ui" line="147"/>
        <source>S&amp;end</source>
        <translation type="unfinished"></translation>
    </message>
    <message>
        <location filename="../sendcoinsdialog.cpp" line="95"/>
        <source>&lt;b&gt;%1&lt;/b&gt; to %2 (%3)</source>
        <translation type="unfinished"></translation>
    </message>
    <message>
        <location filename="../sendcoinsdialog.cpp" line="100"/>
        <source>Confirm send coins</source>
        <translation type="unfinished"></translation>
    </message>
    <message>
        <location filename="../sendcoinsdialog.cpp" line="101"/>
        <source>Are you sure you want to send %1?</source>
        <translation type="unfinished"></translation>
    </message>
    <message>
        <location filename="../sendcoinsdialog.cpp" line="101"/>
        <source> and </source>
        <translation type="unfinished"></translation>
    </message>
    <message>
        <location filename="../sendcoinsdialog.cpp" line="124"/>
        <source>The recipient address is not valid, please recheck.</source>
        <translation type="unfinished"></translation>
    </message>
    <message>
        <location filename="../sendcoinsdialog.cpp" line="129"/>
        <source>The amount to pay must be larger than 0.</source>
        <translation type="unfinished"></translation>
    </message>
    <message>
        <location filename="../sendcoinsdialog.cpp" line="134"/>
        <source>The amount exceeds your balance.</source>
        <translation type="unfinished"></translation>
    </message>
    <message>
        <location filename="../sendcoinsdialog.cpp" line="139"/>
        <source>The total exceeds your balance when the %1 transaction fee is included.</source>
        <translation type="unfinished"></translation>
    </message>
    <message>
        <location filename="../sendcoinsdialog.cpp" line="145"/>
        <source>Duplicate address found, can only send to each address once per send operation.</source>
        <translation type="unfinished"></translation>
    </message>
    <message>
        <location filename="../sendcoinsdialog.cpp" line="150"/>
        <source>Error: Transaction creation failed.</source>
        <translation type="unfinished"></translation>
    </message>
    <message>
        <location filename="../sendcoinsdialog.cpp" line="155"/>
        <source>Error: The transaction was rejected. This might happen if some of the coins in your wallet were already spent, such as if you used a copy of wallet.dat and coins were spent in the copy but not marked as spent here.</source>
        <translation type="unfinished"></translation>
    </message>
</context>
<context>
    <name>SendCoinsEntry</name>
    <message>
        <location filename="../forms/sendcoinsentry.ui" line="14"/>
        <source>Form</source>
        <translation type="unfinished"></translation>
    </message>
    <message>
        <location filename="../forms/sendcoinsentry.ui" line="29"/>
        <source>A&amp;mount:</source>
        <translation type="unfinished">&amp;Kogus</translation>
    </message>
    <message>
        <location filename="../forms/sendcoinsentry.ui" line="42"/>
        <source>Pay &amp;To:</source>
        <translation type="unfinished"></translation>
    </message>
    <message>
        <location filename="../forms/sendcoinsentry.ui" line="66"/>
        <location filename="../sendcoinsentry.cpp" line="26"/>
        <source>Enter a label for this address to add it to your address book</source>
        <translation type="unfinished"></translation>
    </message>
    <message>
        <location filename="../forms/sendcoinsentry.ui" line="75"/>
        <source>&amp;Label:</source>
        <translation type="unfinished">Si&amp;lt:</translation>
    </message>
    <message>
        <location filename="../forms/sendcoinsentry.ui" line="93"/>
        <source>The address to send the payment to  (e.g. 1NS17iag9jJgTHD1VXjvLCEnZuQ3rJDE9L)</source>
        <translation type="unfinished"></translation>
    </message>
    <message>
        <location filename="../forms/sendcoinsentry.ui" line="103"/>
        <source>Choose address from address book</source>
        <translation type="unfinished"></translation>
    </message>
    <message>
        <location filename="../forms/sendcoinsentry.ui" line="113"/>
        <source>Alt+A</source>
        <translation type="unfinished"></translation>
    </message>
    <message>
        <location filename="../forms/sendcoinsentry.ui" line="120"/>
        <source>Paste address from clipboard</source>
        <translation type="unfinished"></translation>
    </message>
    <message>
        <location filename="../forms/sendcoinsentry.ui" line="130"/>
        <source>Alt+P</source>
        <translation type="unfinished"></translation>
    </message>
    <message>
        <location filename="../forms/sendcoinsentry.ui" line="137"/>
        <source>Remove this recipient</source>
        <translation type="unfinished"></translation>
    </message>
    <message>
        <location filename="../sendcoinsentry.cpp" line="25"/>
        <source>Enter a Bitcoin address (e.g. 1NS17iag9jJgTHD1VXjvLCEnZuQ3rJDE9L)</source>
        <translation type="unfinished"></translation>
    </message>
</context>
<context>
    <name>TransactionDesc</name>
    <message>
        <location filename="../transactiondesc.cpp" line="20"/>
        <source>Open for %1 blocks</source>
        <translation type="unfinished"></translation>
    </message>
    <message>
        <location filename="../transactiondesc.cpp" line="22"/>
        <source>Open until %1</source>
        <translation type="unfinished"></translation>
    </message>
    <message>
        <location filename="../transactiondesc.cpp" line="28"/>
        <source>%1/offline?</source>
        <translation type="unfinished"></translation>
    </message>
    <message>
        <location filename="../transactiondesc.cpp" line="30"/>
        <source>%1/unconfirmed</source>
        <translation type="unfinished"></translation>
    </message>
    <message>
        <location filename="../transactiondesc.cpp" line="32"/>
        <source>%1 confirmations</source>
        <translation type="unfinished"></translation>
    </message>
    <message>
        <location filename="../transactiondesc.cpp" line="50"/>
        <source>&lt;b&gt;Status:&lt;/b&gt; </source>
        <translation type="unfinished">&lt;b&gt;Staatus:&lt;/b&gt; </translation>
    </message>
    <message>
        <location filename="../transactiondesc.cpp" line="55"/>
        <source>, has not been successfully broadcast yet</source>
        <translation type="unfinished"></translation>
    </message>
    <message>
        <location filename="../transactiondesc.cpp" line="57"/>
        <source>, broadcast through %1 node</source>
        <translation type="unfinished"></translation>
    </message>
    <message>
        <location filename="../transactiondesc.cpp" line="59"/>
        <source>, broadcast through %1 nodes</source>
        <translation type="unfinished"></translation>
    </message>
    <message>
        <location filename="../transactiondesc.cpp" line="63"/>
        <source>&lt;b&gt;Date:&lt;/b&gt; </source>
        <translation type="unfinished">&lt;b&gt;Kuupäev:&lt;/b&gt; </translation>
    </message>
    <message>
        <location filename="../transactiondesc.cpp" line="70"/>
        <source>&lt;b&gt;Source:&lt;/b&gt; Generated&lt;br&gt;</source>
        <translation type="unfinished"></translation>
    </message>
    <message>
<<<<<<< HEAD
        <location filename="../transactiondesc.cpp" line="76"/>
        <location filename="../transactiondesc.cpp" line="93"/>
=======
        <location filename="../transactiondesc.cpp" line="72"/>
        <location filename="../transactiondesc.cpp" line="89"/>
>>>>>>> 38297ba9
        <source>&lt;b&gt;From:&lt;/b&gt; </source>
        <translation type="unfinished"></translation>
    </message>
    <message>
<<<<<<< HEAD
        <location filename="../transactiondesc.cpp" line="93"/>
=======
        <location filename="../transactiondesc.cpp" line="89"/>
>>>>>>> 38297ba9
        <source>unknown</source>
        <translation>tundmatu</translation>
    </message>
    <message>
<<<<<<< HEAD
        <location filename="../transactiondesc.cpp" line="94"/>
        <location filename="../transactiondesc.cpp" line="117"/>
        <location filename="../transactiondesc.cpp" line="176"/>
=======
        <location filename="../transactiondesc.cpp" line="90"/>
        <location filename="../transactiondesc.cpp" line="113"/>
        <location filename="../transactiondesc.cpp" line="172"/>
>>>>>>> 38297ba9
        <source>&lt;b&gt;To:&lt;/b&gt; </source>
        <translation type="unfinished"></translation>
    </message>
    <message>
<<<<<<< HEAD
        <location filename="../transactiondesc.cpp" line="97"/>
=======
        <location filename="../transactiondesc.cpp" line="93"/>
>>>>>>> 38297ba9
        <source> (yours, label: </source>
        <translation type="unfinished"></translation>
    </message>
    <message>
<<<<<<< HEAD
        <location filename="../transactiondesc.cpp" line="99"/>
=======
        <location filename="../transactiondesc.cpp" line="95"/>
>>>>>>> 38297ba9
        <source> (yours)</source>
        <translation type="unfinished"></translation>
    </message>
    <message>
<<<<<<< HEAD
        <location filename="../transactiondesc.cpp" line="134"/>
        <location filename="../transactiondesc.cpp" line="148"/>
        <location filename="../transactiondesc.cpp" line="193"/>
        <location filename="../transactiondesc.cpp" line="210"/>
=======
        <location filename="../transactiondesc.cpp" line="130"/>
        <location filename="../transactiondesc.cpp" line="144"/>
        <location filename="../transactiondesc.cpp" line="189"/>
        <location filename="../transactiondesc.cpp" line="206"/>
>>>>>>> 38297ba9
        <source>&lt;b&gt;Credit:&lt;/b&gt; </source>
        <translation type="unfinished"></translation>
    </message>
    <message>
<<<<<<< HEAD
        <location filename="../transactiondesc.cpp" line="136"/>
=======
        <location filename="../transactiondesc.cpp" line="132"/>
>>>>>>> 38297ba9
        <source>(%1 matures in %2 more blocks)</source>
        <translation type="unfinished"></translation>
    </message>
    <message>
<<<<<<< HEAD
        <location filename="../transactiondesc.cpp" line="140"/>
=======
        <location filename="../transactiondesc.cpp" line="136"/>
>>>>>>> 38297ba9
        <source>(not accepted)</source>
        <translation type="unfinished"></translation>
    </message>
    <message>
<<<<<<< HEAD
        <location filename="../transactiondesc.cpp" line="184"/>
        <location filename="../transactiondesc.cpp" line="192"/>
        <location filename="../transactiondesc.cpp" line="207"/>
=======
        <location filename="../transactiondesc.cpp" line="180"/>
        <location filename="../transactiondesc.cpp" line="188"/>
        <location filename="../transactiondesc.cpp" line="203"/>
>>>>>>> 38297ba9
        <source>&lt;b&gt;Debit:&lt;/b&gt; </source>
        <translation type="unfinished"></translation>
    </message>
    <message>
<<<<<<< HEAD
        <location filename="../transactiondesc.cpp" line="198"/>
=======
        <location filename="../transactiondesc.cpp" line="194"/>
>>>>>>> 38297ba9
        <source>&lt;b&gt;Transaction fee:&lt;/b&gt; </source>
        <translation type="unfinished"></translation>
    </message>
    <message>
<<<<<<< HEAD
        <location filename="../transactiondesc.cpp" line="214"/>
=======
        <location filename="../transactiondesc.cpp" line="210"/>
>>>>>>> 38297ba9
        <source>&lt;b&gt;Net amount:&lt;/b&gt; </source>
        <translation type="unfinished"></translation>
    </message>
    <message>
<<<<<<< HEAD
        <location filename="../transactiondesc.cpp" line="220"/>
=======
        <location filename="../transactiondesc.cpp" line="216"/>
>>>>>>> 38297ba9
        <source>Message:</source>
        <translation>Sõnum:</translation>
    </message>
    <message>
<<<<<<< HEAD
        <location filename="../transactiondesc.cpp" line="222"/>
=======
        <location filename="../transactiondesc.cpp" line="218"/>
>>>>>>> 38297ba9
        <source>Comment:</source>
        <translation>Kommentaar:</translation>
    </message>
    <message>
<<<<<<< HEAD
        <location filename="../transactiondesc.cpp" line="224"/>
=======
        <location filename="../transactiondesc.cpp" line="220"/>
>>>>>>> 38297ba9
        <source>Transaction ID:</source>
        <translation type="unfinished"></translation>
    </message>
    <message>
<<<<<<< HEAD
        <location filename="../transactiondesc.cpp" line="227"/>
=======
        <location filename="../transactiondesc.cpp" line="223"/>
>>>>>>> 38297ba9
        <source>Generated coins must wait 120 blocks before they can be spent.  When you generated this block, it was broadcast to the network to be added to the block chain.  If it fails to get into the chain, it will change to &quot;not accepted&quot; and not be spendable.  This may occasionally happen if another node generates a block within a few seconds of yours.</source>
        <translation type="unfinished"></translation>
    </message>
</context>
<context>
    <name>TransactionDescDialog</name>
    <message>
        <location filename="../forms/transactiondescdialog.ui" line="14"/>
        <source>Transaction details</source>
        <translation type="unfinished"></translation>
    </message>
    <message>
        <location filename="../forms/transactiondescdialog.ui" line="20"/>
        <source>This pane shows a detailed description of the transaction</source>
        <translation type="unfinished"></translation>
    </message>
</context>
<context>
    <name>TransactionTableModel</name>
    <message>
        <location filename="../transactiontablemodel.cpp" line="214"/>
        <source>Date</source>
        <translation>Kuupäev</translation>
    </message>
    <message>
        <location filename="../transactiontablemodel.cpp" line="214"/>
        <source>Type</source>
        <translation>Tüüp</translation>
    </message>
    <message>
        <location filename="../transactiontablemodel.cpp" line="214"/>
        <source>Address</source>
        <translation>Aadress</translation>
    </message>
    <message>
        <location filename="../transactiontablemodel.cpp" line="214"/>
        <source>Amount</source>
        <translation>Kogus</translation>
    </message>
    <message numerus="yes">
        <location filename="../transactiontablemodel.cpp" line="277"/>
        <source>Open for %n block(s)</source>
        <translation type="unfinished">
            <numerusform></numerusform>
            <numerusform></numerusform>
        </translation>
    </message>
    <message>
        <location filename="../transactiontablemodel.cpp" line="280"/>
        <source>Open until %1</source>
        <translation type="unfinished"></translation>
    </message>
    <message>
        <location filename="../transactiontablemodel.cpp" line="283"/>
        <source>Offline (%1 confirmations)</source>
        <translation type="unfinished"></translation>
    </message>
    <message>
        <location filename="../transactiontablemodel.cpp" line="286"/>
        <source>Unconfirmed (%1 of %2 confirmations)</source>
        <translation type="unfinished"></translation>
    </message>
    <message>
        <location filename="../transactiontablemodel.cpp" line="289"/>
        <source>Confirmed (%1 confirmations)</source>
        <translation type="unfinished"></translation>
    </message>
    <message numerus="yes">
        <location filename="../transactiontablemodel.cpp" line="297"/>
        <source>Mined balance will be available in %n more blocks</source>
        <translation type="unfinished">
            <numerusform></numerusform>
            <numerusform></numerusform>
        </translation>
    </message>
    <message>
        <location filename="../transactiontablemodel.cpp" line="303"/>
        <source>This block was not received by any other nodes and will probably not be accepted!</source>
        <translation type="unfinished"></translation>
    </message>
    <message>
        <location filename="../transactiontablemodel.cpp" line="306"/>
        <source>Generated but not accepted</source>
        <translation type="unfinished"></translation>
    </message>
    <message>
        <location filename="../transactiontablemodel.cpp" line="349"/>
        <source>Received with</source>
        <translation type="unfinished"></translation>
    </message>
    <message>
        <location filename="../transactiontablemodel.cpp" line="351"/>
        <source>Received from</source>
        <translation type="unfinished"></translation>
    </message>
    <message>
        <location filename="../transactiontablemodel.cpp" line="354"/>
        <source>Sent to</source>
        <translation type="unfinished"></translation>
    </message>
    <message>
        <location filename="../transactiontablemodel.cpp" line="356"/>
        <source>Payment to yourself</source>
        <translation type="unfinished"></translation>
    </message>
    <message>
        <location filename="../transactiontablemodel.cpp" line="358"/>
        <source>Mined</source>
        <translation type="unfinished"></translation>
    </message>
    <message>
        <location filename="../transactiontablemodel.cpp" line="396"/>
        <source>(n/a)</source>
        <translation type="unfinished"></translation>
    </message>
    <message>
        <location filename="../transactiontablemodel.cpp" line="595"/>
        <source>Transaction status. Hover over this field to show number of confirmations.</source>
        <translation type="unfinished"></translation>
    </message>
    <message>
        <location filename="../transactiontablemodel.cpp" line="597"/>
        <source>Date and time that the transaction was received.</source>
        <translation type="unfinished"></translation>
    </message>
    <message>
        <location filename="../transactiontablemodel.cpp" line="599"/>
        <source>Type of transaction.</source>
        <translation type="unfinished"></translation>
    </message>
    <message>
        <location filename="../transactiontablemodel.cpp" line="601"/>
        <source>Destination address of transaction.</source>
        <translation type="unfinished"></translation>
    </message>
    <message>
        <location filename="../transactiontablemodel.cpp" line="603"/>
        <source>Amount removed from or added to balance.</source>
        <translation type="unfinished"></translation>
    </message>
</context>
<context>
    <name>TransactionView</name>
    <message>
        <location filename="../transactionview.cpp" line="284"/>
        <source>Amount</source>
        <translation>Kogus</translation>
    </message>
    <message>
        <location filename="../transactionview.cpp" line="285"/>
        <source>ID</source>
        <translation type="unfinished"></translation>
    </message>
    <message>
        <location filename="../transactionview.cpp" line="289"/>
        <source>Error exporting</source>
        <translation>Viga eksportimisel</translation>
    </message>
    <message>
        <location filename="../transactionview.cpp" line="280"/>
        <source>Date</source>
        <translation>Kuupäev</translation>
    </message>
    <message>
        <location filename="../transactionview.cpp" line="55"/>
        <location filename="../transactionview.cpp" line="71"/>
        <source>All</source>
        <translation type="unfinished"></translation>
    </message>
    <message>
        <location filename="../transactionview.cpp" line="56"/>
        <source>Today</source>
        <translation type="unfinished"></translation>
    </message>
    <message>
        <location filename="../transactionview.cpp" line="57"/>
        <source>This week</source>
        <translation type="unfinished"></translation>
    </message>
    <message>
        <location filename="../transactionview.cpp" line="58"/>
        <source>This month</source>
        <translation type="unfinished"></translation>
    </message>
    <message>
        <location filename="../transactionview.cpp" line="59"/>
        <source>Last month</source>
        <translation type="unfinished"></translation>
    </message>
    <message>
        <location filename="../transactionview.cpp" line="60"/>
        <source>This year</source>
        <translation type="unfinished"></translation>
    </message>
    <message>
        <location filename="../transactionview.cpp" line="61"/>
        <source>Range...</source>
        <translation type="unfinished"></translation>
    </message>
    <message>
        <location filename="../transactionview.cpp" line="72"/>
        <source>Received with</source>
        <translation type="unfinished"></translation>
    </message>
    <message>
        <location filename="../transactionview.cpp" line="74"/>
        <source>Sent to</source>
        <translation type="unfinished"></translation>
    </message>
    <message>
        <location filename="../transactionview.cpp" line="76"/>
        <source>To yourself</source>
        <translation type="unfinished"></translation>
    </message>
    <message>
        <location filename="../transactionview.cpp" line="77"/>
        <source>Mined</source>
        <translation type="unfinished"></translation>
    </message>
    <message>
        <location filename="../transactionview.cpp" line="78"/>
        <source>Other</source>
        <translation type="unfinished"></translation>
    </message>
    <message>
        <location filename="../transactionview.cpp" line="84"/>
        <source>Enter address or label to search</source>
        <translation type="unfinished"></translation>
    </message>
    <message>
        <location filename="../transactionview.cpp" line="90"/>
        <source>Min amount</source>
        <translation type="unfinished"></translation>
    </message>
    <message>
        <location filename="../transactionview.cpp" line="124"/>
        <source>Copy address</source>
        <translation type="unfinished"></translation>
    </message>
    <message>
        <location filename="../transactionview.cpp" line="125"/>
        <source>Copy label</source>
        <translation type="unfinished"></translation>
    </message>
    <message>
        <location filename="../transactionview.cpp" line="126"/>
        <source>Copy amount</source>
        <translation type="unfinished"></translation>
    </message>
    <message>
        <location filename="../transactionview.cpp" line="127"/>
        <source>Edit label</source>
        <translation type="unfinished"></translation>
    </message>
    <message>
        <location filename="../transactionview.cpp" line="128"/>
        <source>Show details...</source>
        <translation type="unfinished"></translation>
    </message>
    <message>
        <location filename="../transactionview.cpp" line="270"/>
        <source>Export Transaction Data</source>
        <translation type="unfinished"></translation>
    </message>
    <message>
        <location filename="../transactionview.cpp" line="271"/>
        <source>Comma separated file (*.csv)</source>
        <translation type="unfinished"></translation>
    </message>
    <message>
        <location filename="../transactionview.cpp" line="279"/>
        <source>Confirmed</source>
        <translation type="unfinished"></translation>
    </message>
    <message>
        <location filename="../transactionview.cpp" line="281"/>
        <source>Type</source>
        <translation>Tüüp</translation>
    </message>
    <message>
        <location filename="../transactionview.cpp" line="282"/>
        <source>Label</source>
        <translation>Silt</translation>
    </message>
    <message>
        <location filename="../transactionview.cpp" line="283"/>
        <source>Address</source>
        <translation>Aadress</translation>
    </message>
    <message>
        <location filename="../transactionview.cpp" line="289"/>
        <source>Could not write to file %1.</source>
        <translation type="unfinished"></translation>
    </message>
    <message>
        <location filename="../transactionview.cpp" line="384"/>
        <source>Range:</source>
        <translation type="unfinished"></translation>
    </message>
    <message>
        <location filename="../transactionview.cpp" line="392"/>
        <source>to</source>
        <translation type="unfinished"></translation>
    </message>
</context>
<context>
    <name>WalletModel</name>
    <message>
        <location filename="../walletmodel.cpp" line="142"/>
        <source>Sending...</source>
        <translation type="unfinished"></translation>
    </message>
</context>
<context>
    <name>bitcoin-core</name>
    <message>
        <location filename="../bitcoinstrings.cpp" line="8"/>
        <source>Error: Wallet locked, unable to create transaction  </source>
        <translation type="unfinished"></translation>
    </message>
    <message>
        <location filename="../bitcoinstrings.cpp" line="9"/>
        <source>Error: This transaction requires a transaction fee of at least %s because of its amount, complexity, or use of recently received funds  </source>
        <translation type="unfinished"></translation>
    </message>
    <message>
        <location filename="../bitcoinstrings.cpp" line="12"/>
        <source>Error: Transaction creation failed  </source>
        <translation type="unfinished"></translation>
    </message>
    <message>
        <location filename="../bitcoinstrings.cpp" line="13"/>
        <source>Sending...</source>
        <translation type="unfinished"></translation>
    </message>
    <message>
        <location filename="../bitcoinstrings.cpp" line="14"/>
        <source>Error: The transaction was rejected.  This might happen if some of the coins in your wallet were already spent, such as if you used a copy of wallet.dat and coins were spent in the copy but not marked as spent here.</source>
        <translation type="unfinished"></translation>
    </message>
    <message>
        <location filename="../bitcoinstrings.cpp" line="18"/>
        <source>Invalid amount</source>
        <translation type="unfinished"></translation>
    </message>
    <message>
        <location filename="../bitcoinstrings.cpp" line="19"/>
        <source>Insufficient funds</source>
        <translation type="unfinished"></translation>
    </message>
    <message>
        <location filename="../bitcoinstrings.cpp" line="20"/>
        <source>Warning: Disk space is low</source>
        <translation type="unfinished"></translation>
    </message>
    <message>
        <location filename="../bitcoinstrings.cpp" line="21"/>
        <source>To use the %s option</source>
        <translation type="unfinished"></translation>
    </message>
    <message>
        <location filename="../bitcoinstrings.cpp" line="22"/>
        <source>%s, you must set a rpcpassword in the configuration file:
 %s
It is recommended you use the following random password:
rpcuser=bitcoinrpc
rpcpassword=%s
(you do not need to remember this password)
If the file does not exist, create it with owner-readable-only file permissions.
</source>
        <translation type="unfinished"></translation>
    </message>
    <message>
        <location filename="../bitcoinstrings.cpp" line="31"/>
        <source>Error</source>
        <translation type="unfinished"></translation>
    </message>
    <message>
        <location filename="../bitcoinstrings.cpp" line="32"/>
        <source>An error occurred while setting up the RPC port %i for listening: %s</source>
        <translation type="unfinished"></translation>
    </message>
    <message>
        <location filename="../bitcoinstrings.cpp" line="33"/>
        <source>You must set rpcpassword=&lt;password&gt; in the configuration file:
%s
If the file does not exist, create it with owner-readable-only file permissions.</source>
        <translation type="unfinished"></translation>
    </message>
    <message>
        <location filename="../bitcoinstrings.cpp" line="38"/>
        <source>Warning: Please check that your computer&apos;s date and time are correct.  If your clock is wrong Bitcoin will not work properly.</source>
        <translation type="unfinished"></translation>
    </message>
    <message>
        <location filename="../bitcoinstrings.cpp" line="41"/>
        <source>Bitcoin version</source>
        <translation type="unfinished"></translation>
    </message>
    <message>
        <location filename="../bitcoinstrings.cpp" line="42"/>
        <source>Usage:</source>
        <translation type="unfinished"></translation>
    </message>
    <message>
        <location filename="../bitcoinstrings.cpp" line="43"/>
        <source>Send command to -server or bitcoind</source>
        <translation type="unfinished"></translation>
    </message>
    <message>
        <location filename="../bitcoinstrings.cpp" line="44"/>
        <source>List commands</source>
        <translation type="unfinished"></translation>
    </message>
    <message>
        <location filename="../bitcoinstrings.cpp" line="45"/>
        <source>Get help for a command</source>
        <translation type="unfinished"></translation>
    </message>
    <message>
        <location filename="../bitcoinstrings.cpp" line="46"/>
        <source>Options:</source>
        <translation type="unfinished">Valikud:</translation>
    </message>
    <message>
        <location filename="../bitcoinstrings.cpp" line="47"/>
        <source>Specify configuration file (default: bitcoin.conf)</source>
        <translation type="unfinished"></translation>
    </message>
    <message>
        <location filename="../bitcoinstrings.cpp" line="48"/>
        <source>Specify pid file (default: bitcoind.pid)</source>
        <translation type="unfinished"></translation>
    </message>
    <message>
        <location filename="../bitcoinstrings.cpp" line="49"/>
        <source>Generate coins</source>
        <translation type="unfinished"></translation>
    </message>
    <message>
        <location filename="../bitcoinstrings.cpp" line="50"/>
        <source>Don&apos;t generate coins</source>
        <translation type="unfinished"></translation>
    </message>
    <message>
        <location filename="../bitcoinstrings.cpp" line="51"/>
        <source>Start minimized</source>
        <translation type="unfinished"></translation>
    </message>
    <message>
        <location filename="../bitcoinstrings.cpp" line="52"/>
        <source>Show splash screen on startup (default: 1)</source>
        <translation type="unfinished"></translation>
    </message>
    <message>
        <location filename="../bitcoinstrings.cpp" line="53"/>
        <source>Specify data directory</source>
        <translation type="unfinished"></translation>
    </message>
    <message>
        <location filename="../bitcoinstrings.cpp" line="54"/>
        <source>Set database cache size in megabytes (default: 25)</source>
        <translation type="unfinished"></translation>
    </message>
    <message>
        <location filename="../bitcoinstrings.cpp" line="55"/>
        <source>Set database disk log size in megabytes (default: 100)</source>
        <translation type="unfinished"></translation>
    </message>
    <message>
        <location filename="../bitcoinstrings.cpp" line="56"/>
        <source>Specify connection timeout (in milliseconds)</source>
        <translation type="unfinished"></translation>
    </message>
    <message>
        <location filename="../bitcoinstrings.cpp" line="57"/>
        <source>Connect through socks4 proxy</source>
        <translation type="unfinished"></translation>
    </message>
    <message>
        <location filename="../bitcoinstrings.cpp" line="58"/>
        <source>Allow DNS lookups for addnode and connect</source>
        <translation type="unfinished"></translation>
    </message>
    <message>
        <location filename="../bitcoinstrings.cpp" line="59"/>
        <source>Listen for connections on &lt;port&gt; (default: 8333 or testnet: 18333)</source>
        <translation type="unfinished"></translation>
    </message>
    <message>
        <location filename="../bitcoinstrings.cpp" line="60"/>
        <source>Maintain at most &lt;n&gt; connections to peers (default: 125)</source>
        <translation type="unfinished"></translation>
    </message>
    <message>
        <location filename="../bitcoinstrings.cpp" line="61"/>
        <source>Add a node to connect to and attempt to keep the connection open</source>
        <translation type="unfinished"></translation>
    </message>
    <message>
        <location filename="../bitcoinstrings.cpp" line="62"/>
        <source>Connect only to the specified node</source>
        <translation type="unfinished"></translation>
    </message>
    <message>
        <location filename="../bitcoinstrings.cpp" line="63"/>
        <source>Find peers using internet relay chat (default: 0)</source>
        <translation type="unfinished"></translation>
    </message>
    <message>
        <location filename="../bitcoinstrings.cpp" line="64"/>
        <source>Accept connections from outside (default: 1)</source>
        <translation type="unfinished"></translation>
    </message>
    <message>
        <location filename="../bitcoinstrings.cpp" line="65"/>
        <source>Set language, for example &quot;de_DE&quot; (default: system locale)</source>
        <translation type="unfinished"></translation>
    </message>
    <message>
        <location filename="../bitcoinstrings.cpp" line="66"/>
        <source>Find peers using DNS lookup (default: 1)</source>
        <translation type="unfinished"></translation>
    </message>
    <message>
        <location filename="../bitcoinstrings.cpp" line="67"/>
        <source>Threshold for disconnecting misbehaving peers (default: 100)</source>
        <translation type="unfinished"></translation>
    </message>
    <message>
        <location filename="../bitcoinstrings.cpp" line="68"/>
        <source>Number of seconds to keep misbehaving peers from reconnecting (default: 86400)</source>
        <translation type="unfinished"></translation>
    </message>
    <message>
        <location filename="../bitcoinstrings.cpp" line="71"/>
        <source>Maximum per-connection receive buffer, &lt;n&gt;*1000 bytes (default: 10000)</source>
        <translation type="unfinished"></translation>
    </message>
    <message>
        <location filename="../bitcoinstrings.cpp" line="72"/>
        <source>Maximum per-connection send buffer, &lt;n&gt;*1000 bytes (default: 10000)</source>
        <translation type="unfinished"></translation>
    </message>
    <message>
        <location filename="../bitcoinstrings.cpp" line="73"/>
        <source>Use Universal Plug and Play to map the listening port (default: 1)</source>
        <translation type="unfinished"></translation>
    </message>
    <message>
        <location filename="../bitcoinstrings.cpp" line="74"/>
        <source>Use Universal Plug and Play to map the listening port (default: 0)</source>
        <translation type="unfinished"></translation>
    </message>
    <message>
        <location filename="../bitcoinstrings.cpp" line="75"/>
        <source>Detach block and address databases. Increases shutdown time (default: 0)</source>
        <translation type="unfinished"></translation>
    </message>
    <message>
        <location filename="../bitcoinstrings.cpp" line="77"/>
        <source>Fee per KB to add to transactions you send</source>
        <translation type="unfinished"></translation>
    </message>
    <message>
        <location filename="../bitcoinstrings.cpp" line="78"/>
        <source>Accept command line and JSON-RPC commands</source>
        <translation type="unfinished"></translation>
    </message>
    <message>
        <location filename="../bitcoinstrings.cpp" line="79"/>
        <source>Run in the background as a daemon and accept commands</source>
        <translation type="unfinished"></translation>
    </message>
    <message>
        <location filename="../bitcoinstrings.cpp" line="80"/>
        <source>Use the test network</source>
        <translation type="unfinished"></translation>
    </message>
    <message>
        <location filename="../bitcoinstrings.cpp" line="81"/>
        <source>Output extra debugging information</source>
        <translation type="unfinished"></translation>
    </message>
    <message>
        <location filename="../bitcoinstrings.cpp" line="82"/>
        <source>Prepend debug output with timestamp</source>
        <translation type="unfinished"></translation>
    </message>
    <message>
        <location filename="../bitcoinstrings.cpp" line="83"/>
        <source>Send trace/debug info to console instead of debug.log file</source>
        <translation type="unfinished"></translation>
    </message>
    <message>
        <location filename="../bitcoinstrings.cpp" line="84"/>
        <source>Send trace/debug info to debugger</source>
        <translation type="unfinished"></translation>
    </message>
    <message>
        <location filename="../bitcoinstrings.cpp" line="85"/>
        <source>Username for JSON-RPC connections</source>
        <translation type="unfinished"></translation>
    </message>
    <message>
        <location filename="../bitcoinstrings.cpp" line="86"/>
        <source>Password for JSON-RPC connections</source>
        <translation type="unfinished"></translation>
    </message>
    <message>
        <location filename="../bitcoinstrings.cpp" line="87"/>
        <source>Listen for JSON-RPC connections on &lt;port&gt; (default: 8332)</source>
        <translation type="unfinished"></translation>
    </message>
    <message>
        <location filename="../bitcoinstrings.cpp" line="88"/>
        <source>Allow JSON-RPC connections from specified IP address</source>
        <translation type="unfinished"></translation>
    </message>
    <message>
        <location filename="../bitcoinstrings.cpp" line="89"/>
        <source>Send commands to node running on &lt;ip&gt; (default: 127.0.0.1)</source>
        <translation type="unfinished"></translation>
    </message>
    <message>
        <location filename="../bitcoinstrings.cpp" line="90"/>
        <source>Execute command when the best block changes (%s in cmd is replaced by block hash)</source>
        <translation type="unfinished"></translation>
    </message>
    <message>
        <location filename="../bitcoinstrings.cpp" line="93"/>
        <source>Upgrade wallet to latest format</source>
        <translation type="unfinished"></translation>
    </message>
    <message>
        <location filename="../bitcoinstrings.cpp" line="94"/>
        <source>Set key pool size to &lt;n&gt; (default: 100)</source>
        <translation type="unfinished"></translation>
    </message>
    <message>
        <location filename="../bitcoinstrings.cpp" line="95"/>
        <source>Rescan the block chain for missing wallet transactions</source>
        <translation type="unfinished"></translation>
    </message>
    <message>
        <location filename="../bitcoinstrings.cpp" line="96"/>
        <source>How many blocks to check at startup (default: 2500, 0 = all)</source>
        <translation type="unfinished"></translation>
    </message>
    <message>
        <location filename="../bitcoinstrings.cpp" line="97"/>
        <source>How thorough the block verification is (0-6, default: 1)</source>
        <translation type="unfinished"></translation>
    </message>
    <message>
        <location filename="../bitcoinstrings.cpp" line="98"/>
        <source>
SSL options: (see the Bitcoin Wiki for SSL setup instructions)</source>
        <translation type="unfinished"></translation>
    </message>
    <message>
        <location filename="../bitcoinstrings.cpp" line="101"/>
        <source>Use OpenSSL (https) for JSON-RPC connections</source>
        <translation type="unfinished"></translation>
    </message>
    <message>
        <location filename="../bitcoinstrings.cpp" line="102"/>
        <source>Server certificate file (default: server.cert)</source>
        <translation type="unfinished"></translation>
    </message>
    <message>
        <location filename="../bitcoinstrings.cpp" line="103"/>
        <source>Server private key (default: server.pem)</source>
        <translation type="unfinished"></translation>
    </message>
    <message>
        <location filename="../bitcoinstrings.cpp" line="104"/>
        <source>Acceptable ciphers (default: TLSv1+HIGH:!SSLv2:!aNULL:!eNULL:!AH:!3DES:@STRENGTH)</source>
        <translation type="unfinished"></translation>
    </message>
    <message>
        <location filename="../bitcoinstrings.cpp" line="107"/>
        <source>This help message</source>
        <translation type="unfinished"></translation>
    </message>
    <message>
        <location filename="../bitcoinstrings.cpp" line="108"/>
        <source>Usage</source>
        <translation type="unfinished"></translation>
    </message>
    <message>
        <location filename="../bitcoinstrings.cpp" line="109"/>
        <source>Cannot obtain a lock on data directory %s.  Bitcoin is probably already running.</source>
        <translation type="unfinished"></translation>
    </message>
    <message>
        <location filename="../bitcoinstrings.cpp" line="112"/>
        <source>Bitcoin</source>
        <translation type="unfinished"></translation>
    </message>
    <message>
        <location filename="../bitcoinstrings.cpp" line="113"/>
        <source>Loading addresses...</source>
        <translation type="unfinished"></translation>
    </message>
    <message>
        <location filename="../bitcoinstrings.cpp" line="114"/>
        <source>Error loading addr.dat</source>
        <translation type="unfinished"></translation>
    </message>
    <message>
        <location filename="../bitcoinstrings.cpp" line="115"/>
        <source>Loading block index...</source>
        <translation type="unfinished"></translation>
    </message>
    <message>
        <location filename="../bitcoinstrings.cpp" line="116"/>
        <source>Error loading blkindex.dat</source>
        <translation type="unfinished"></translation>
    </message>
    <message>
        <location filename="../bitcoinstrings.cpp" line="117"/>
        <source>Loading wallet...</source>
        <translation type="unfinished"></translation>
    </message>
    <message>
        <location filename="../bitcoinstrings.cpp" line="118"/>
        <source>Error loading wallet.dat: Wallet corrupted</source>
        <translation type="unfinished"></translation>
    </message>
    <message>
        <location filename="../bitcoinstrings.cpp" line="119"/>
        <source>Error loading wallet.dat: Wallet requires newer version of Bitcoin</source>
        <translation type="unfinished"></translation>
    </message>
    <message>
        <location filename="../bitcoinstrings.cpp" line="120"/>
        <source>Wallet needed to be rewritten: restart Bitcoin to complete</source>
        <translation type="unfinished"></translation>
    </message>
    <message>
        <location filename="../bitcoinstrings.cpp" line="121"/>
        <source>Error loading wallet.dat</source>
        <translation type="unfinished"></translation>
    </message>
    <message>
        <location filename="../bitcoinstrings.cpp" line="122"/>
        <source>Cannot downgrade wallet</source>
        <translation type="unfinished"></translation>
    </message>
    <message>
        <location filename="../bitcoinstrings.cpp" line="123"/>
        <source>Cannot initialize keypool</source>
        <translation type="unfinished"></translation>
    </message>
    <message>
        <location filename="../bitcoinstrings.cpp" line="124"/>
        <source>Cannot write default address</source>
        <translation type="unfinished"></translation>
    </message>
    <message>
        <location filename="../bitcoinstrings.cpp" line="125"/>
        <source>Rescanning...</source>
        <translation type="unfinished"></translation>
    </message>
    <message>
        <location filename="../bitcoinstrings.cpp" line="126"/>
        <source>Done loading</source>
        <translation type="unfinished"></translation>
    </message>
    <message>
        <location filename="../bitcoinstrings.cpp" line="127"/>
        <source>Invalid -proxy address</source>
        <translation type="unfinished"></translation>
    </message>
    <message>
        <location filename="../bitcoinstrings.cpp" line="128"/>
        <source>Invalid amount for -paytxfee=&lt;amount&gt;</source>
        <translation type="unfinished"></translation>
    </message>
    <message>
        <location filename="../bitcoinstrings.cpp" line="129"/>
        <source>Warning: -paytxfee is set very high.  This is the transaction fee you will pay if you send a transaction.</source>
        <translation type="unfinished"></translation>
    </message>
    <message>
        <location filename="../bitcoinstrings.cpp" line="132"/>
        <source>Error: CreateThread(StartNode) failed</source>
        <translation type="unfinished"></translation>
    </message>
    <message>
        <location filename="../bitcoinstrings.cpp" line="133"/>
        <source>Unable to bind to port %d on this computer.  Bitcoin is probably already running.</source>
        <translation type="unfinished"></translation>
    </message>
</context>
</TS><|MERGE_RESOLUTION|>--- conflicted
+++ resolved
@@ -1269,153 +1269,85 @@
         <translation type="unfinished"></translation>
     </message>
     <message>
-<<<<<<< HEAD
-        <location filename="../transactiondesc.cpp" line="76"/>
-        <location filename="../transactiondesc.cpp" line="93"/>
-=======
-        <location filename="../transactiondesc.cpp" line="72"/>
-        <location filename="../transactiondesc.cpp" line="89"/>
->>>>>>> 38297ba9
+        <location filename="../transactiondesc.cpp" line="75"/>
+        <location filename="../transactiondesc.cpp" line="92"/>
         <source>&lt;b&gt;From:&lt;/b&gt; </source>
         <translation type="unfinished"></translation>
     </message>
     <message>
-<<<<<<< HEAD
-        <location filename="../transactiondesc.cpp" line="93"/>
-=======
-        <location filename="../transactiondesc.cpp" line="89"/>
->>>>>>> 38297ba9
+        <location filename="../transactiondesc.cpp" line="92"/>
         <source>unknown</source>
         <translation>tundmatu</translation>
     </message>
     <message>
-<<<<<<< HEAD
-        <location filename="../transactiondesc.cpp" line="94"/>
-        <location filename="../transactiondesc.cpp" line="117"/>
-        <location filename="../transactiondesc.cpp" line="176"/>
-=======
-        <location filename="../transactiondesc.cpp" line="90"/>
-        <location filename="../transactiondesc.cpp" line="113"/>
-        <location filename="../transactiondesc.cpp" line="172"/>
->>>>>>> 38297ba9
+        <location filename="../transactiondesc.cpp" line="93"/>
+        <location filename="../transactiondesc.cpp" line="116"/>
+        <location filename="../transactiondesc.cpp" line="175"/>
         <source>&lt;b&gt;To:&lt;/b&gt; </source>
         <translation type="unfinished"></translation>
     </message>
     <message>
-<<<<<<< HEAD
-        <location filename="../transactiondesc.cpp" line="97"/>
-=======
-        <location filename="../transactiondesc.cpp" line="93"/>
->>>>>>> 38297ba9
+        <location filename="../transactiondesc.cpp" line="96"/>
         <source> (yours, label: </source>
         <translation type="unfinished"></translation>
     </message>
     <message>
-<<<<<<< HEAD
-        <location filename="../transactiondesc.cpp" line="99"/>
-=======
-        <location filename="../transactiondesc.cpp" line="95"/>
->>>>>>> 38297ba9
+        <location filename="../transactiondesc.cpp" line="98"/>
         <source> (yours)</source>
         <translation type="unfinished"></translation>
     </message>
     <message>
-<<<<<<< HEAD
-        <location filename="../transactiondesc.cpp" line="134"/>
-        <location filename="../transactiondesc.cpp" line="148"/>
-        <location filename="../transactiondesc.cpp" line="193"/>
-        <location filename="../transactiondesc.cpp" line="210"/>
-=======
-        <location filename="../transactiondesc.cpp" line="130"/>
-        <location filename="../transactiondesc.cpp" line="144"/>
-        <location filename="../transactiondesc.cpp" line="189"/>
+        <location filename="../transactiondesc.cpp" line="133"/>
+        <location filename="../transactiondesc.cpp" line="147"/>
+        <location filename="../transactiondesc.cpp" line="192"/>
+        <location filename="../transactiondesc.cpp" line="209"/>
+        <source>&lt;b&gt;Credit:&lt;/b&gt; </source>
+        <translation type="unfinished"></translation>
+    </message>
+    <message>
+        <location filename="../transactiondesc.cpp" line="135"/>
+        <source>(%1 matures in %2 more blocks)</source>
+        <translation type="unfinished"></translation>
+    </message>
+    <message>
+        <location filename="../transactiondesc.cpp" line="139"/>
+        <source>(not accepted)</source>
+        <translation type="unfinished"></translation>
+    </message>
+    <message>
+        <location filename="../transactiondesc.cpp" line="183"/>
+        <location filename="../transactiondesc.cpp" line="191"/>
         <location filename="../transactiondesc.cpp" line="206"/>
->>>>>>> 38297ba9
-        <source>&lt;b&gt;Credit:&lt;/b&gt; </source>
-        <translation type="unfinished"></translation>
-    </message>
-    <message>
-<<<<<<< HEAD
-        <location filename="../transactiondesc.cpp" line="136"/>
-=======
-        <location filename="../transactiondesc.cpp" line="132"/>
->>>>>>> 38297ba9
-        <source>(%1 matures in %2 more blocks)</source>
-        <translation type="unfinished"></translation>
-    </message>
-    <message>
-<<<<<<< HEAD
-        <location filename="../transactiondesc.cpp" line="140"/>
-=======
-        <location filename="../transactiondesc.cpp" line="136"/>
->>>>>>> 38297ba9
-        <source>(not accepted)</source>
-        <translation type="unfinished"></translation>
-    </message>
-    <message>
-<<<<<<< HEAD
-        <location filename="../transactiondesc.cpp" line="184"/>
-        <location filename="../transactiondesc.cpp" line="192"/>
-        <location filename="../transactiondesc.cpp" line="207"/>
-=======
-        <location filename="../transactiondesc.cpp" line="180"/>
-        <location filename="../transactiondesc.cpp" line="188"/>
-        <location filename="../transactiondesc.cpp" line="203"/>
->>>>>>> 38297ba9
         <source>&lt;b&gt;Debit:&lt;/b&gt; </source>
         <translation type="unfinished"></translation>
     </message>
     <message>
-<<<<<<< HEAD
-        <location filename="../transactiondesc.cpp" line="198"/>
-=======
-        <location filename="../transactiondesc.cpp" line="194"/>
->>>>>>> 38297ba9
+        <location filename="../transactiondesc.cpp" line="197"/>
         <source>&lt;b&gt;Transaction fee:&lt;/b&gt; </source>
         <translation type="unfinished"></translation>
     </message>
     <message>
-<<<<<<< HEAD
-        <location filename="../transactiondesc.cpp" line="214"/>
-=======
-        <location filename="../transactiondesc.cpp" line="210"/>
->>>>>>> 38297ba9
+        <location filename="../transactiondesc.cpp" line="213"/>
         <source>&lt;b&gt;Net amount:&lt;/b&gt; </source>
         <translation type="unfinished"></translation>
     </message>
     <message>
-<<<<<<< HEAD
-        <location filename="../transactiondesc.cpp" line="220"/>
-=======
-        <location filename="../transactiondesc.cpp" line="216"/>
->>>>>>> 38297ba9
+        <location filename="../transactiondesc.cpp" line="219"/>
         <source>Message:</source>
         <translation>Sõnum:</translation>
     </message>
     <message>
-<<<<<<< HEAD
-        <location filename="../transactiondesc.cpp" line="222"/>
-=======
-        <location filename="../transactiondesc.cpp" line="218"/>
->>>>>>> 38297ba9
+        <location filename="../transactiondesc.cpp" line="221"/>
         <source>Comment:</source>
         <translation>Kommentaar:</translation>
     </message>
     <message>
-<<<<<<< HEAD
-        <location filename="../transactiondesc.cpp" line="224"/>
-=======
-        <location filename="../transactiondesc.cpp" line="220"/>
->>>>>>> 38297ba9
+        <location filename="../transactiondesc.cpp" line="223"/>
         <source>Transaction ID:</source>
         <translation type="unfinished"></translation>
     </message>
     <message>
-<<<<<<< HEAD
-        <location filename="../transactiondesc.cpp" line="227"/>
-=======
-        <location filename="../transactiondesc.cpp" line="223"/>
->>>>>>> 38297ba9
+        <location filename="../transactiondesc.cpp" line="226"/>
         <source>Generated coins must wait 120 blocks before they can be spent.  When you generated this block, it was broadcast to the network to be added to the block chain.  If it fails to get into the chain, it will change to &quot;not accepted&quot; and not be spendable.  This may occasionally happen if another node generates a block within a few seconds of yours.</source>
         <translation type="unfinished"></translation>
     </message>
